--- conflicted
+++ resolved
@@ -41,59 +41,10 @@
 (3) Given one state, what are the actions available at that state (e.g. in an equation, could be changing the order of some terms, applying an operation to both sides, etc),
 (4) Finally, how to detect that an exercise was solved (e.g. in equations, `x = 4` is solved, while `2x = 8` is still not)
 
-<<<<<<< HEAD
-This is roughly what you need to implement a new domain:
-
-* First, we need to create new subtypes of terms to represent exercises in the new domain.
-  This is done in `terms.rkt`. You need to add the appropriate constructors to the `Term` algebraic type,
-  to the `Term?` predicate, and add a way of formatting these terms under the `format-term` function.
-  Other functions in this file that handle each kind of term also need to be updated (such as `term-size` and
-  `subterms`)
-* Then, we need to augment our parser to recognize terms in the new domain.
-  This mainly consists of changing the brag grammar in `grammar.rkt`, and then changing `term-parser.rkt`
-  where needed.
-* Now that we have a way of representing and parsing terms, we can proceed to (2), (3) and (4).
-  Create a new file for the domain. You can copy `sorting.rkt` as a simple domain to start from.
-  You'll need to define axioms for the new domain, then tactics, and finally the domain function,
-  which applies all tactics and returns all possible next steps (3).
-* In the same file, also implement a generator and a predicate that tells whether the exercise is solved.
-* Finally, add your domain to `domains.rkt`, with the corresponding axioms. That's all, your domain is
-  now fully integrated into the rest! We can train and evaluate various agents to learn it, and see how
-  well they do.
-
-## Learning agents
-
-Several learning algorithms are implemented to learn the domains.
-They are all in `agent.py`, which is a file that also implements evaluation.
-
-NOTE: If you don't have WandB, you should comment out all lines of code that use wandb in `agent.py` and `evaluation.py`.
-
-The environment that the agent interacts with is implemented in the backend of a localhost server. To start the server, run
-```
-racket environment.rkt
-```
-Wait until the message `Running environment server on 127.0.0.1:9898` appears.
-
-Now, we can perform training and evaluation, which is done by `agent.py`. Run the following command:
-```
-python agent.py [-h] --config CONFIG [--learn] [--experiment] [--eval] [--eval-checkpoints] [--debug] [--range RANGE] [--gpu GPU]
-```
-- `--config`: Path to configuration file, or inline JSON. A template configuration file for the `--learn` mode is given in [`template_config.txt`](template_config.txt). (Note: The template currently does not comprehensively list all possible configurations.)
-- `--learn`: Put an agent to learn from the environment.
-- `--experiment`: Run a batch of experiments with multiple agents and environments.
-- `--eval`: Evaluate a learned policy.
-- `--eval-checkpoints`: Show the evolution of a learned policy during interaction.
-- `--debug`: Enable debug messages.
-- `--range RANGE`: Range of experiments to run. Format: 2-5 means range [2, 5).Used to split experiments across multiple machines. Default: all.
-- `--gpu GPU`: Which GPU to use (e.g. `"cuda:0"`); defaults to CPU if none is specified.
-
-## Rust environments
-=======
 This all you need to implement a domain.
 The environments have a fast Rust implementation in the `commoncore` directory,
 which can be easily called from the Python learning agents thanks to [https://github.com/PyO3/pyo3](PyO3).
 To set them up, follow the steps below:
->>>>>>> 2336cb00
 
 * First, install a recent Rust compiler (1.50+). The easiest way to do it is with rustup. Simply
   visit [https://rustup.rs/](https://rustup.rs/) and follow the instructions there. To check your
